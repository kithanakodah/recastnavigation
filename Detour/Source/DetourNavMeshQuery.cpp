--- conflicted
+++ resolved
@@ -1159,11 +1159,7 @@
 	dtVcopy(m_query.endPos, endPos);
 	m_query.filter = filter;
 	m_query.options = options;
-<<<<<<< HEAD
-	m_query.raycastLimitSqr = 1E37;
-=======
 	m_query.raycastLimitSqr = FLT_MAX;
->>>>>>> 90a3c7a8
 	
 	if (!startRef || !endRef)
 		return DT_FAILURE | DT_INVALID_PARAM;
@@ -1179,11 +1175,7 @@
 		// so it is enough to compute it from the first tile.
 		const dtMeshTile* tile = m_nav->getTileByRef(startRef);
 		float agentRadius = tile->header->walkableRadius;
-<<<<<<< HEAD
-		m_query.raycastLimitSqr = dtSqr(agentRadius * RAY_CAST_LIMIT_PROPORTIONS);
-=======
 		m_query.raycastLimitSqr = dtSqr(agentRadius * DT_RAY_CAST_LIMIT_PROPORTIONS);
->>>>>>> 90a3c7a8
 	}
 
 	if (startRef == endRef)
@@ -1223,11 +1215,7 @@
 		return DT_FAILURE;
 	}
 
-<<<<<<< HEAD
-	RaycastHit rayHit;
-=======
 	dtRaycastHit rayHit;
->>>>>>> 90a3c7a8
 	rayHit.maxPath = 0;
 		
 	int iter = 0;
@@ -1280,11 +1268,7 @@
 		if (parentRef)
 		{
 			bool invalidParent = dtStatusFailed(m_nav->getTileAndPolyByRef(parentRef, &parentTile, &parentPoly));
-<<<<<<< HEAD
-			if (invalidParent || (grandpaRef && dtStatusFailed(m_nav->isValidPolyRef(grandpaRef))) )
-=======
 			if (invalidParent || (grandpaRef && !m_nav->isValidPolyRef(grandpaRef)) )
->>>>>>> 90a3c7a8
 			{
 				// The polygon has disappeared during the sliced query, fail.
 				m_query.status = DT_FAILURE;
@@ -1348,17 +1332,6 @@
 			float heuristic = 0;
 			
 			// raycast parent
-<<<<<<< HEAD
-			rayHit.t = 0;
-			if (tryLOS)
-			{
-				raycast(parentRef, parentNode->pos, neighbourNode->pos, m_query.filter, DT_RAYCAST_USE_COSTS, &rayHit, grandpaRef);
-				cost = parentNode->cost + rayHit.pathCost;
-			}
-
-			if (rayHit.t < 1.0f) // hit
-			{
-=======
 			bool foundShortCut = false;
 			rayHit.pathCost = rayHit.t = 0;
 			if (tryLOS)
@@ -1376,7 +1349,6 @@
 			else
 			{
 				// No shortcut found.
->>>>>>> 90a3c7a8
 				const float curCost = m_query.filter->getCost(bestNode->pos, neighbourNode->pos,
 															  parentRef, parentTile, parentPoly,
 															bestRef, bestTile, bestPoly,
@@ -1410,20 +1382,12 @@
 				continue;
 			
 			// Add or update the node.
-<<<<<<< HEAD
-			neighbourNode->pidx = rayHit.t < 1.0f ? m_nodePool->getNodeIdx(bestNode) : bestNode->pidx;
-=======
 			neighbourNode->pidx = foundShortCut ? bestNode->pidx : m_nodePool->getNodeIdx(bestNode);
->>>>>>> 90a3c7a8
 			neighbourNode->id = neighbourRef;
 			neighbourNode->flags = (neighbourNode->flags & ~(DT_NODE_CLOSED | DT_NODE_PARENT_DETACHED));
 			neighbourNode->cost = cost;
 			neighbourNode->total = total;
-<<<<<<< HEAD
-			if (rayHit.t >= 1.0f)
-=======
 			if (foundShortCut)
->>>>>>> 90a3c7a8
 				neighbourNode->flags = (neighbourNode->flags | DT_NODE_PARENT_DETACHED);
 			
 			if (neighbourNode->flags & DT_NODE_OPEN)
@@ -1508,7 +1472,6 @@
 			dtNode* next = m_nodePool->getNodeAtIdx(node->pidx);
 			dtStatus status = 0;
 			if (node->flags & DT_NODE_PARENT_DETACHED)
-<<<<<<< HEAD
 			{
 				float t, normal[3];
 				int m;
@@ -1520,7 +1483,95 @@
 			}
 			else
 			{
-=======
+				path[n++] = node->id;
+				if (n >= maxPath)
+					status = DT_BUFFER_TOO_SMALL;
+			}
+
+			if (status & DT_STATUS_DETAIL_MASK)
+			{
+				m_query.status |= status & DT_STATUS_DETAIL_MASK;
+				break;
+			}
+			node = next;
+		}
+		while (node);
+	}
+	
+	const dtStatus details = m_query.status & DT_STATUS_DETAIL_MASK;
+
+	// Reset query.
+	memset(&m_query, 0, sizeof(dtQueryData));
+	
+	*pathCount = n;
+	
+	return DT_SUCCESS | details;
+}
+
+dtStatus dtNavMeshQuery::finalizeSlicedFindPathPartial(const dtPolyRef* existing, const int existingSize,
+													   dtPolyRef* path, int* pathCount, const int maxPath)
+{
+	*pathCount = 0;
+	
+	if (existingSize == 0)
+	{
+		return DT_FAILURE;
+	}
+	
+	if (dtStatusFailed(m_query.status))
+	{
+		// Reset query.
+		memset(&m_query, 0, sizeof(dtQueryData));
+		return DT_FAILURE;
+	}
+	
+	int n = 0;
+	
+	if (m_query.startRef == m_query.endRef)
+	{
+		// Special case: the search starts and ends at same poly.
+		path[n++] = m_query.startRef;
+	}
+	else
+	{
+		// Find furthest existing node that was visited.
+		dtNode* prev = 0;
+		dtNode* node = 0;
+		for (int i = existingSize-1; i >= 0; --i)
+		{
+			m_nodePool->findNodes(existing[i], &node, 1);
+			if (node)
+				break;
+		}
+		
+		if (!node)
+		{
+			m_query.status |= DT_PARTIAL_RESULT;
+			dtAssert(m_query.lastBestNode);
+			node = m_query.lastBestNode;
+		}
+		
+		// Reverse the path.
+		int prevRay = 0;
+		do
+		{
+			dtNode* next = m_nodePool->getNodeAtIdx(node->pidx);
+			node->pidx = m_nodePool->getNodeIdx(prev);
+			prev = node;
+			int nextRay = node->flags & DT_NODE_PARENT_DETACHED; // keep track of whether parent is not adjacent (i.e. due to raycast shortcut)
+			node->flags = (node->flags & ~DT_NODE_PARENT_DETACHED) | prevRay; // and store it in the reversed path's node
+			prevRay = nextRay;
+			node = next;
+		}
+		while (node);
+		
+		// Store path
+		node = prev;
+		do
+		{
+			dtNode* next = m_nodePool->getNodeAtIdx(node->pidx);
+			dtStatus status = 0;
+			if (node->flags & DT_NODE_PARENT_DETACHED)
 			{
 				float t, normal[3];
 				int m;
@@ -1532,7 +1583,6 @@
 			}
 			else
 			{
->>>>>>> 90a3c7a8
 				path[n++] = node->id;
 				if (n >= maxPath)
 					status = DT_BUFFER_TOO_SMALL;
@@ -1540,117 +1590,6 @@
 
 			if (status & DT_STATUS_DETAIL_MASK)
 			{
-				m_query.status |= status & DT_STATUS_DETAIL_MASK;
-				break;
-			}
-			node = next;
-		}
-		while (node);
-	}
-	
-	const dtStatus details = m_query.status & DT_STATUS_DETAIL_MASK;
-
-	// Reset query.
-	memset(&m_query, 0, sizeof(dtQueryData));
-	
-	*pathCount = n;
-	
-	return DT_SUCCESS | details;
-}
-
-dtStatus dtNavMeshQuery::finalizeSlicedFindPathPartial(const dtPolyRef* existing, const int existingSize,
-													   dtPolyRef* path, int* pathCount, const int maxPath)
-{
-	*pathCount = 0;
-	
-	if (existingSize == 0)
-	{
-		return DT_FAILURE;
-	}
-	
-	if (dtStatusFailed(m_query.status))
-	{
-		// Reset query.
-		memset(&m_query, 0, sizeof(dtQueryData));
-		return DT_FAILURE;
-	}
-	
-	int n = 0;
-	
-	if (m_query.startRef == m_query.endRef)
-	{
-		// Special case: the search starts and ends at same poly.
-		path[n++] = m_query.startRef;
-	}
-	else
-	{
-		// Find furthest existing node that was visited.
-		dtNode* prev = 0;
-		dtNode* node = 0;
-		for (int i = existingSize-1; i >= 0; --i)
-		{
-			m_nodePool->findNodes(existing[i], &node, 1);
-			if (node)
-				break;
-		}
-		
-		if (!node)
-		{
-			m_query.status |= DT_PARTIAL_RESULT;
-			dtAssert(m_query.lastBestNode);
-			node = m_query.lastBestNode;
-		}
-		
-		// Reverse the path.
-		int prevRay = 0;
-		do
-		{
-			dtNode* next = m_nodePool->getNodeAtIdx(node->pidx);
-			node->pidx = m_nodePool->getNodeIdx(prev);
-			prev = node;
-			int nextRay = node->flags & DT_NODE_PARENT_DETACHED; // keep track of whether parent is not adjacent (i.e. due to raycast shortcut)
-			node->flags = (node->flags & ~DT_NODE_PARENT_DETACHED) | prevRay; // and store it in the reversed path's node
-			prevRay = nextRay;
-			node = next;
-		}
-		while (node);
-		
-		// Store path
-		node = prev;
-		do
-		{
-			dtNode* next = m_nodePool->getNodeAtIdx(node->pidx);
-			dtStatus status = 0;
-			if (node->flags & DT_NODE_PARENT_DETACHED)
-			{
-				float t, normal[3];
-				int m;
-				status = raycast(node->id, node->pos, next->pos, m_query.filter, &t, normal, path+n, &m, maxPath-n);
-				n += m;
-				// raycast ends on poly boundary and the path might include the next poly boundary.
-				if (path[n-1] == next->id)
-					n--; // remove to avoid duplicates
-			}
-			else
-<<<<<<< HEAD
-			{
-				path[n++] = node->id;
-				if (n >= maxPath)
-					status = DT_BUFFER_TOO_SMALL;
-			}
-
-			if (status & DT_STATUS_DETAIL_MASK)
-			{
-=======
-			{
-				path[n++] = node->id;
-				if (n >= maxPath)
-					status = DT_BUFFER_TOO_SMALL;
-			}
-
-			if (status & DT_STATUS_DETAIL_MASK)
-			{
->>>>>>> 90a3c7a8
 				m_query.status |= status & DT_STATUS_DETAIL_MASK;
 				break;
 			}
@@ -2370,11 +2309,7 @@
 								 const dtQueryFilter* filter,
 								 float* t, float* hitNormal, dtPolyRef* path, int* pathCount, const int maxPath) const
 {
-<<<<<<< HEAD
-	RaycastHit hit;
-=======
 	dtRaycastHit hit;
->>>>>>> 90a3c7a8
 	hit.path = path;
 	hit.maxPath = maxPath;
 
@@ -2430,11 +2365,7 @@
 ///
 dtStatus dtNavMeshQuery::raycast(dtPolyRef startRef, const float* startPos, const float* endPos,
 								 const dtQueryFilter* filter, const unsigned int options,
-<<<<<<< HEAD
-								 RaycastHit* hit, dtPolyRef prevRef) const
-=======
 								 dtRaycastHit* hit, dtPolyRef prevRef) const
->>>>>>> 90a3c7a8
 {
 	dtAssert(m_nav);
 	
@@ -3601,13 +3532,8 @@
 {
 	if (!m_nodePool) return false;
 	
-<<<<<<< HEAD
-	dtNode* nodes[4];
-	int n= m_nodePool->findNodes(ref, nodes, 4);
-=======
 	dtNode* nodes[DT_MAX_STATES_PER_NODE];
 	int n= m_nodePool->findNodes(ref, nodes, DT_MAX_STATES_PER_NODE);
->>>>>>> 90a3c7a8
 
 	for (int i=0; i<n; i++)
 	{
